# Adding CTest basic system-level tests here.
# IF(SYSTEM_TESTS STREQUAL TRUE)

  # Defining list with all tests.
  set(system_tests_names
      # Testing help manuals.
#      SystemTest_Percolator_Help
#      SystemTest_Qvality_Help
#      SystemTest_Elude_Help
      
      # Basic functionality tests.
#      SystemTest_Percolator_BasicFunc
#      SystemTest_Qvality_BasicFunc
#      SystemTest_Elude_BasicFunc
      
      # Correctness tests.
      SystemTest_Percolator_Correctness
#      SystemTest_Qvality_Correctness
#      SystemTest_Elude_Correctness
      
      # Performance tests.
      SystemTest_Percolator_Performance
<<<<<<< HEAD
#      SystemTest_Qvality_Performance
      SystemTest_Elude_Performance
=======
      SystemTest_Qvality_Performance
#      SystemTest_Elude_Performance
>>>>>>> 53a8974e
      
      # Workload and other types of tests.
#      SystemTest_Percolator_Workload
#      SystemTest_Qvality_Workload
#      SystemTest_Elude_Workload
    )
  # Just copying the script (permissions are preserved).
  set(system_tests_dir "${CMAKE_BINARY_DIR}/../bin")

  # NOTE: To run system tests (after running build_me.sh), run 'make test' in the 'output' folder.
  foreach(current_system_test ${system_tests_names})
    MESSAGE ("Copying test: ${current_system_test} ...")
    configure_file (${current_system_test}.py ${system_tests_dir}/${current_system_test}.py COPYONLY)
    add_test(${current_system_test} python ${system_tests_dir}/${current_system_test}.py)
  endforeach(current_system_test)

# ENDIF(SYSTEM_TESTS STREQUAL TRUE)

# Google tests are built explicitely.
IF (GOOGLE_TEST STREQUAL TRUE)
  include_directories (${PERCOLATOR_SOURCE_DIR}/src)
  add_executable (gtest_unit simple_tests.cpp)
  target_link_libraries (gtest_unit libgtest.a perclibrary ArrayLibrary MSToolkit)
  install (TARGETS gtest_unit EXPORT PERCOLATOR DESTINATION bin) # Important to use relative path here (used by CPack)!
ENDIF (GOOGLE_TEST STREQUAL TRUE)<|MERGE_RESOLUTION|>--- conflicted
+++ resolved
@@ -20,13 +20,10 @@
       
       # Performance tests.
       SystemTest_Percolator_Performance
-<<<<<<< HEAD
-#      SystemTest_Qvality_Performance
       SystemTest_Elude_Performance
-=======
       SystemTest_Qvality_Performance
 #      SystemTest_Elude_Performance
->>>>>>> 53a8974e
+
       
       # Workload and other types of tests.
 #      SystemTest_Percolator_Workload
