/*******************************************************************************
 Copyright 2006-2009 Lukas Käll <lukas.kall@cbr.su.se>

 Licensed under the Apache License, Version 2.0 (the "License");
 you may not use this file except in compliance with the License.
 You may obtain a copy of the License at

 http://www.apache.org/licenses/LICENSE-2.0

 Unless required by applicable law or agreed to in writing, software
 distributed under the License is distributed on an "AS IS" BASIS,
 WITHOUT WARRANTIES OR CONDITIONS OF ANY KIND, either express or implied.
 See the License for the specific language governing permissions and
 limitations under the License.

 *******************************************************************************/

#include "Globals.h"
#include <iostream>
#include <cstdlib>

Globals* Globals::glob = 0;

Globals::~Globals() {
  unredirectBuffer();
  if (log) {
    delete log;
    log = 0;
  }
}

Globals::Globals() {
  glob = this;
  verbose = 2;
  timeCheckPoint = false;
  fileLog = std::string("");
  log = 0;
  buffer_redirected = false;
}

Globals* Globals::getInstance() {
  if (!glob) {
    new Globals();
  }
  return glob;
}

Logger* Globals::getLogger() {
  if(buffer_redirected)
  {
    std::cerr << "ERROR: cerr buffer is already being redirected.." << std::endl;
<<<<<<< HEAD
    //return NULL;
    exit(-1);
=======
    return NULL;
>>>>>>> 99761b35
  }
  else if (!log) {
    initLogger();
  }
  return log;
}

void Globals::initLogger() {
  if(!fileLog.empty())
  {
    log = new Logger(fileLog.c_str());
  }
  else if(!log)
  {
    log = new Logger();
  }
}
void Globals::setLogFile(const std::string& filename) {
  if (!log) {
    initLogger();
  }
  log->attach_file(filename.c_str());
  fileLog = filename;
}

void Globals::checkTime(const std::string& message){
  if(timeCheckPoint){
    clock_t current = clock();
    std::cerr << "time required to " << message << ": " <<
        (current-checkTimeClock)/1000000 << " sec\n";
    checkTimeClock = clock(); // reset
  }
}

int Globals::redirectBuffer()
{
  if(!fileLog.empty())
  { 
    try
    {
      ferr.open (fileLog.c_str());
      save_sbuf_cerr = std::cerr.rdbuf();
      std::cerr.rdbuf(ferr.rdbuf());
      buffer_redirected = true;
      return 0;
    }catch (const std::exception& e)
    {
       std::cerr << "ERROR: " << e.what() << " redirecting cerr buffer.." << std::endl;
       return -1;
    }
  }
  else
  {
    std::cerr << "ERROR: trying to redirect cerr buffer to an empty file,"
	      <<  "have you called Globals::setLogFile or defined LOG_FILE?." << std::endl;
    return -1;
  }
}

void Globals::unredirectBuffer() {
  if(buffer_redirected)
  {
    std::cerr.rdbuf(save_sbuf_cerr);
    std::cerr.flush();
    ferr.close();
    buffer_redirected = false;
  }
  else if(log)
  {
    log->disactivate_file_log();
  }
}

void Globals::clean() {
  if (glob) {
    delete glob;
  }
  glob = 0;
}<|MERGE_RESOLUTION|>--- conflicted
+++ resolved
@@ -49,12 +49,8 @@
   if(buffer_redirected)
   {
     std::cerr << "ERROR: cerr buffer is already being redirected.." << std::endl;
-<<<<<<< HEAD
     //return NULL;
     exit(-1);
-=======
-    return NULL;
->>>>>>> 99761b35
   }
   else if (!log) {
     initLogger();
