--- conflicted
+++ resolved
@@ -99,13 +99,8 @@
 			(proteins) in which this peptide is a part.</xs:documentation>
                       </xs:annotation>
                       <xs:complexType>
-<<<<<<< HEAD
                         <xs:attribute name="proteinId" use="required" type="xs:string"/>
                         <xs:attribute name="startPosition" type="xs:int">
-=======
-                        <xs:attribute name="id" use="required" type="xs:string"/>
-                        <xs:attribute name="start_pos">
->>>>>>> 03e4cf17
                           <xs:annotation>
                             <xs:documentation> The position of the most N-terminal residue of the peptide within the amino acid sequence of the protein.
                             </xs:documentation>
