--- conflicted
+++ resolved
@@ -31,22 +31,13 @@
 CrossValidation::CrossValidation(bool quickValidation, 
   bool reportPerformanceEachIteration, double testFdr, double selectionFdr, 
   double initialSelectionFdr, double selectedCpos, double selectedCneg, int niter, bool usePi0,
-<<<<<<< HEAD
-				 int nestedXvalBins, bool trainBestPositive, unsigned int numThreads) :
-=======
-  int nestedXvalBins, bool trainBestPositive, bool skipNormalizeScores) :
->>>>>>> dbbdd3f2
+  int nestedXvalBins, bool trainBestPositive, unsigned int numThreads, bool skipNormalizeScores) :
     quickValidation_(quickValidation), usePi0_(usePi0),
     reportPerformanceEachIteration_(reportPerformanceEachIteration), 
     testFdr_(testFdr), selectionFdr_(selectionFdr), initialSelectionFdr_(initialSelectionFdr),
     selectedCpos_(selectedCpos), selectedCneg_(selectedCneg), niter_(niter),
-<<<<<<< HEAD
-  nestedXvalBins_(nestedXvalBins), trainBestPositive_(trainBestPositive), numThreads_(numThreads) {}
-=======
     nestedXvalBins_(nestedXvalBins), trainBestPositive_(trainBestPositive),
-    skipNormalizeScores_(skipNormalizeScores) {}
->>>>>>> dbbdd3f2
-
+    numThreads_(numThreads), skipNormalizeScores_(skipNormalizeScores) {}
 
 CrossValidation::~CrossValidation() { 
   for (unsigned int set = 0; set < numAlgInObjects_; ++set) {
@@ -474,37 +465,12 @@
       // Call SVM algorithm (see ssl.cpp)
       L2_SVM_MFN(*svmInput, pOptions, pWeights, Outputs, bestCposes[s], bestCposes[s] * bestCfracs[s]);
     
-<<<<<<< HEAD
       for (int i = FeatureNames::getNumFeatures() + 1; i--;) {
-	  w_[s][i] = pWeights->vec[i];
+	        w_[s][i] = pWeights->vec[i];
       }
       delete[] Outputs->vec;
       delete Outputs;
     }
-=======
-    // Use limited internal cross validation, i.e take the cpos and cfrac 
-    // values of the first bin and use it for the subsequent bins 
-    estTruePos += processSingleFold(0, selectionFdr, candidatesCpos_, 
-                                    candidatesCfrac_, bestCpos, bestCfrac, 
-                                    pWeights, pOptions);
-    vector<double> cp(1, bestCpos), cf(1, bestCfrac);
-  #pragma omp parallel for schedule(dynamic, 1) ordered
-    for (int set = 1; set < numFolds_; ++set) {
-      struct vector_double* pWeightsTmp = new vector_double;
-      pWeightsTmp->d = pWeights->d;
-      pWeightsTmp->vec = new double[pWeights->d];
-      int estTruePosFold = processSingleFold(set, selectionFdr, cp, cf, bestCpos, 
-                                      bestCfrac, pWeightsTmp, pOptions);
-      #pragma omp critical (add_tps)
-      {
-        estTruePos += estTruePosFold;
-      }
-      delete[] pWeightsTmp->vec;
-      delete pWeightsTmp;
-    }
-    delete[] pWeights->vec;
-    delete pWeights;
->>>>>>> dbbdd3f2
   }
 
   double bestTruePos = 0;
