--- conflicted
+++ resolved
@@ -44,12 +44,10 @@
  public:
   CrossValidation(bool quickValidation, bool reportPerformanceEachIteration, 
     double testFdr, double selectionFdr, double initialSelectionFdr, 
-    double selectedCpos, double selectedCneg, int niter, bool usePi0, 
-<<<<<<< HEAD
-		  int nestedXvalBins, bool trainBestPositive, unsigned int numThreads);
-=======
-    int nestedXvalBins, bool trainBestPositive, bool skipNormalizeScores);
->>>>>>> dbbdd3f2
+    double selectedCpos, double selectedCneg, int niter, bool usePi0,
+	  int nestedXvalBins, bool trainBestPositive, unsigned int numThreads,
+    bool skipNormalizeScores);
+  
   ~CrossValidation();
   
   int preIterationSetup(Scores & fullset, SanityCheck * pCheck, 
